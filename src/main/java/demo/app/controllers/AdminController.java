package demo.app.controllers;

import org.springframework.http.MediaType;
import org.springframework.web.bind.annotation.DeleteMapping;
import org.springframework.web.bind.annotation.GetMapping;
import org.springframework.web.bind.annotation.PathVariable;
import org.springframework.web.bind.annotation.RequestMapping;
import org.springframework.web.bind.annotation.RequestParam;
import org.springframework.web.bind.annotation.RestController;

import demo.app.boundaries.MiniAppCommandBoundary;
import demo.app.boundaries.UserBoundary;
import demo.app.logics.AdminLogic;

@RestController
@RequestMapping(path = { "/superapp/admin" })
public class AdminController {

	private AdminLogic adminLogic;

	public AdminController(AdminLogic adminLogic) {
		this.adminLogic = adminLogic;
	}

	@DeleteMapping(path = { "/users" })
	public void deleteAllUsers() {
		this.adminLogic.deleteAllUsers();
	}

	@DeleteMapping(path = { "/objects" })
	public void deleteAllObjects() {
		this.adminLogic.deleteAllObjects();

	}

	@DeleteMapping(path = { "/miniapp" })
	public void deleteAllCommandsHistory() {
		this.adminLogic.deleteAllCommandsHistory();
	}

	@GetMapping(path = { "/users" }, produces = MediaType.APPLICATION_JSON_VALUE)
	public UserBoundary[] getAllUsers(@RequestParam(name = "size", defaultValue = "5", required = false) int size,
			@RequestParam(name = "page", defaultValue = "0", required = false) int page) {

		return adminLogic.getAllUsers(size, page).toArray(new UserBoundary[0]);
	}

<<<<<<< HEAD
	@GetMapping(path = { "/miniapp" }, produces = MediaType.APPLICATION_JSON_VALUE)
	public MiniAppCommandBoundary[] getAllCommands(	
			@RequestParam(name= "size",defaultValue = "5",required = false) int size,
			@RequestParam(name= "page",defaultValue = "0",required = false) int page) {
		return adminLogic.getAllCommands(size,page).toArray(new MiniAppCommandBoundary[0]);
	}
=======
	// @GetMapping(path = { "/miniapp" }, produces =
	// MediaType.APPLICATION_JSON_VALUE)
//	public MiniAppCommandBoundary[] getAllCommands() {
	// return adminLogic.getAllCommands().toArray(new MiniAppCommandBoundary[0]);
	// }
>>>>>>> 141f1e15

	@GetMapping(path = { "/miniapp/{miniAppName}" }, produces = MediaType.APPLICATION_JSON_VALUE)
	public MiniAppCommandBoundary[] getCommandsOfSpecificMiniApp(@PathVariable("miniAppName") String miniAppName,
			@RequestParam(name= "size",defaultValue = "5",required = false) int size,
			@RequestParam(name= "page",defaultValue = "0",required = false) int page) {
		return adminLogic.getAllCommandsByMiniAppName(miniAppName,size,page).toArray(new MiniAppCommandBoundary[0]);
	}

}<|MERGE_RESOLUTION|>--- conflicted
+++ resolved
@@ -45,20 +45,13 @@
 		return adminLogic.getAllUsers(size, page).toArray(new UserBoundary[0]);
 	}
 
-<<<<<<< HEAD
 	@GetMapping(path = { "/miniapp" }, produces = MediaType.APPLICATION_JSON_VALUE)
 	public MiniAppCommandBoundary[] getAllCommands(	
 			@RequestParam(name= "size",defaultValue = "5",required = false) int size,
 			@RequestParam(name= "page",defaultValue = "0",required = false) int page) {
 		return adminLogic.getAllCommands(size,page).toArray(new MiniAppCommandBoundary[0]);
 	}
-=======
-	// @GetMapping(path = { "/miniapp" }, produces =
-	// MediaType.APPLICATION_JSON_VALUE)
-//	public MiniAppCommandBoundary[] getAllCommands() {
-	// return adminLogic.getAllCommands().toArray(new MiniAppCommandBoundary[0]);
-	// }
->>>>>>> 141f1e15
+
 
 	@GetMapping(path = { "/miniapp/{miniAppName}" }, produces = MediaType.APPLICATION_JSON_VALUE)
 	public MiniAppCommandBoundary[] getCommandsOfSpecificMiniApp(@PathVariable("miniAppName") String miniAppName,
